--- conflicted
+++ resolved
@@ -155,18 +155,12 @@
                                         axis.units,
                                     ),
                                     name=time_series.name,
-<<<<<<< HEAD
-                                    yaxis=f"y{axis_id}",
+                                    yaxis=f"y{y_axis_id}",
+                                    xaxis=f"x{x_axis_id}",
                                     mode=time_series.line_properties.get_line_mode(),
                                     visible="legendonly"
                                     if not time_series.line_properties.is_visible
                                     else True,
-=======
-                                    yaxis=f"y{y_axis_id}",
-                                    xaxis=f"x{x_axis_id}",
-                                    mode="lines",
-                                    visible="legendonly" if not time_series.is_visible else True,
->>>>>>> dd908b16
                                     line={
                                         "color": time_series.line_properties.color,
                                         "dash": time_series.line_properties.line_type,
