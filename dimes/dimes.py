--- conflicted
+++ resolved
@@ -44,7 +44,9 @@
         native_units: str = "",
         display_units: Union[str, None] = None,
         dimension: Union[str, None] = None,
+        color: Union[str, None] = None,
         line_properties: LineProperties = LineProperties(),
+        is_visible: bool = True,
     ):
         self.data_values = data_values
         self.native_units = native_units
@@ -63,7 +65,7 @@
         )
         self.set_display_units(display_units)
         self.color = color
-        self.line_type = line_type
+        self.line_properties = line_properties
         self.is_visible = is_visible
 
     def set_display_units(self, units: Union[str, None] = None) -> None:
@@ -77,11 +79,6 @@
                 raise Exception(
                     f"display_units, {self.display_units}, dimensionality ({display_units_dimensionality}) does not match native_units, {self.native_units}, dimensionality ({self.dimensionality})"
                 )
-<<<<<<< HEAD
-
-        self.line_properties = line_properties
-=======
->>>>>>> 38154a12
 
 
 class TimeSeriesAxis:
