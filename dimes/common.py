--- conflicted
+++ resolved
@@ -231,7 +231,6 @@
             number_of_subplots = len(self.subplots)
             subplot_domains = get_subplot_domains(number_of_subplots)
             absolute_axis_index = 0  # Used to track axes data in the plot
-<<<<<<< HEAD
             self.figure.layout["plot_bgcolor"] = self.WHITE
             self.figure.layout["font_color"] = self.BLACK
             self.figure.layout["title_x"] = 0.5
@@ -243,11 +242,9 @@
                 "zerolinecolor":self.GREY,
                 "zerolinewidth":self.GRID_LINE_WIDTH,
             }
-=======
             x_axis_label = f"{self.x_axis.name}"
             if isinstance(self.x_axis, DimensionalData):
                 x_axis_label += f" [{self.x_axis.display_units}]"
->>>>>>> 2a9d2735
             for subplot_index, subplot in enumerate(self.subplots):
                 subplot_number = subplot_index + 1
                 x_axis_id = subplot_number
@@ -259,14 +256,7 @@
                         self.y_range: dict = {"min":[],"max":[]}
                         for display_data in axis.display_data_set:
                             at_least_one_subplot = True
-<<<<<<< HEAD
                             y_values = koozie.convert(
-=======
-                            self.figure.add_trace(
-                                Scatter(
-                                    x=self.x_axis.data_values,
-                                    y=koozie.convert(
->>>>>>> 2a9d2735
                                         display_data.data_values,
                                         display_data.native_units,
                                         axis.units,
@@ -274,7 +264,7 @@
                             self.append_y_values_range(y_values)
                             self.figure.add_trace(
                                 Scatter(
-                                    x=self.x_axis_values,
+                                    x=self.x_axis.data_values,
                                     y=y_values,
                                     name=display_data.name,
                                     yaxis=f"y{y_axis_id}",
