"""dimes public interface"""

<<<<<<< HEAD
from .common import LegendProperties, LineProperties, DisplayData
=======
from .common import (
    LineProperties,
    MarkersOnly,
    LinesOnly,
    DimensionalPlot,
    DisplayData,
    DimensionalData,
)
>>>>>>> 2a9d2735
from .timeseries import TimeSeriesPlot, TimeSeriesData
from .griddeddata import GridAxis, GridPointData, RegularGridData<|MERGE_RESOLUTION|>--- conflicted
+++ resolved
@@ -1,9 +1,7 @@
 """dimes public interface"""
 
-<<<<<<< HEAD
-from .common import LegendProperties, LineProperties, DisplayData
-=======
 from .common import (
+    LegendProperties,
     LineProperties,
     MarkersOnly,
     LinesOnly,
@@ -11,6 +9,5 @@
     DisplayData,
     DimensionalData,
 )
->>>>>>> 2a9d2735
 from .timeseries import TimeSeriesPlot, TimeSeriesData
 from .griddeddata import GridAxis, GridPointData, RegularGridData